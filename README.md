# BookWyrm

Social reading and reviewing, decentralized with ActivityPub

## Contents
- [Joining BookWyrm](#joining-bookwyrm)
- [Contributing](#contributing)
- [About BookWyrm](#about-bookwyrm)
   - [What it is and isn't](#what-it-is-and-isnt)
   - [The role of federation](#the-role-of-federation)
   - [Features](#features)
 - [Setting up the developer environment](#setting-up-the-developer-environment)
 - [Installing in Production](#installing-in-production)
 - [Book data](#book-data)

## Joining BookWyrm
BookWyrm is still a young piece of software, and isn't at the level of stability and feature-richness that you'd find in a production-ready application. But it does what it says on the box! If you'd like to join an instance, you can check out the [instances](https://github.com/mouse-reeve/bookwyrm/blob/main/instances.md) list.

You can request an invite to https://bookwyrm.social by [email](mailto:mousereeve@riseup.net), [Mastodon direct message](https://friend.camp/@tripofmice), or [Twitter direct message](https://twitter.com/tripofmice).


## Contributing
See [contributing](https://github.com/mouse-reeve/bookwyrm/blob/main/CONTRIBUTING.md) for code, translation or monetary contributions.

## About BookWyrm
### What it is and isn't
BookWyrm is a platform for social reading! You can use it to track what you're reading, review books, and follow your friends. It isn't primarily meant for cataloguing or as a data-source for books, but it does do both of those things to some degree.

### The role of federation
BookWyrm is built on [ActivityPub](http://activitypub.rocks/). With ActivityPub, it inter-operates with different instances of BookWyrm, and other ActivityPub compliant services, like Mastodon. This means you can run an instance for your book club, and still follow your friend who posts on a server devoted to 20th century Russian speculative fiction. It also means that your friend on mastodon can read and comment on a book review that you post on your BookWyrm instance.

Federation makes it possible to have small, self-determining communities, in contrast to the monolithic service you find on GoodReads or Twitter. An instance can be focused on a particular interest, be just for a group of friends, or anything else that brings people together. Each community can choose which other instances they want to federate with, and moderate and run their community autonomously. Check out https://runyourown.social/ to get a sense of the philosophy and logistics behind small, high-trust social networks.

### Features
Since the project is still in its early stages, the features are growing every day, and there is plenty of room for suggestions and ideas. Open an [issue](https://github.com/mouse-reeve/bookwyrm/issues) to get the conversation going!
 - Posting about books
    - Compose reviews, with or without ratings, which are aggregated in the book page
    - Compose other kinds of statuses about books, such as:
     - Comments on a book
     - Quotes or excerpts
    - Reply to statuses
    - View aggregate reviews of a book across connected BookWyrm instances
    - Differentiate local and federated reviews and rating in your activity feed
 - Track reading activity
    - Shelve books on default "to-read," "currently reading," and "read" shelves
    - Create custom shelves
    - Store started reading/finished reading dates, as well as progress updates along the way
    - Update followers about reading activity (optionally, and with granular privacy controls)
    - Create lists of books which can be open to submissions from anyone, curated, or only edited by the creator
 - Federation with ActivityPub
    - Broadcast and receive user statuses and activity
    - Share book data between instances to create a networked database of metadata
    - Identify shared books across instances and aggregate related content
    - Follow and interact with users across BookWyrm instances
    - Inter-operate with non-BookWyrm ActivityPub services (currently, Mastodon is supported)
 - Granular privacy controls
    - Private, followers-only, and public privacy levels for posting, shelves, and lists
    - Option for users to manually approve followers
    - Allow blocking and flagging for moderation

### The Tech Stack
Web backend
<<<<<<< HEAD
 - [Django](https://www.djangoproject.com/) web server
 - [PostgreSQL](https://www.postgresql.org/) database
 - [ActivityPub](http://activitypub.rocks/) federation
 - [Celery](http://celeryproject.org/) task queuing
 - [Redis](https://redis.io/) task backend
=======
- [Django](https://www.djangoproject.com/) web server
- [PostgreSQL](https://www.postgresql.org/) database
- [ActivityPub](https://activitypub.rocks/) federation
- [Celery](https://docs.celeryproject.org/) task queuing
- [Redis](https://redis.io/) task backend
- [Redis (again)](https://redis.io/) activity stream manager
>>>>>>> 0ba8fe86

Front end
 - Django templates
 - [Bulma.io](https://bulma.io/) css framework
 - Vanilla JavaScript, in moderation

Deployment
<<<<<<< HEAD
 - [Docker](https://www.docker.com/) and docker-compose
 - [Gunicorn](https://gunicorn.org/) web runner
 - [Flower](https://github.com/mher/flower) celery monitoring
 - [Nginx](https://nginx.org/en/) HTTP server
=======
- [Docker](https://www.docker.com/) and docker-compose
- [Gunicorn](https://gunicorn.org/) web runner
- [Flower](https://github.com/mher/flower) celery monitoring
- [Nginx](https://nginx.org/en/) HTTP server

## Setting up the developer environment

Set up the development environment file:

``` bash
cp .env.dev.example .env
```

Set up nginx for development `nginx/default.conf`:
``` bash
cp nginx/development nginx/default.conf
```

For most testing, you'll want to use ngrok. Remember to set the DOMAIN in `.env` to your ngrok domain.

You'll have to install the Docker and docker-compose. When you're ready, run:

```bash
docker-compose build
docker-compose run --rm web python manage.py migrate
docker-compose run --rm web python manage.py initdb
docker-compose up
```

Once the build is complete, you can access the instance at `http://localhost:1333`

### Editing static files
If you edit the CSS or JavaScript, you will need to run Django's `collectstatic` command in order for your changes to have effect. You can do this by running:
``` bash
./bw-dev collectstatic
```

If you have [installed yarn](https://yarnpkg.com/getting-started/install), you can run `yarn watch:static` to automatically run the previous script every time a change occurs in _bookwyrm/static_ directory.

### Working with translations and locale files
Text in the html files are wrapped in translation tags (`{% trans %}` and `{% blocktrans %}`), and Django generates locale files for all the strings in which you can add translations for the text. You can find existing translations in the `locale/` directory.

The application's language is set by a request header sent by your browser to the application, so to change the language of the application, you can change the default language requested by your browser.

#### Adding a locale
To start translation into a language which is currently supported, run the django-admin `makemessages` command with the language code for the language you want to add (like `de` for German, or `en-gb` for British English):
``` bash
./bw-dev makemessages -l <language code>
```

#### Editing a locale
When you have a locale file, open the `django.po` in the directory for the language (for example, if you were adding German, `locale/de/LC_MESSAGES/django.po`. All the the text in the application will be shown in paired strings, with `msgid` as the original text, and `msgstr` as the translation (by default, this is set to an empty string, and will display the original text).

Add your translations to the `msgstr` strings. As the messages in the application are updated, `gettext` will sometimes add best-guess fuzzy matched options for those translations. When a message is marked as fuzzy, it will not be used in the application, so be sure to remove it when you translate that line.

When you're done, compile the locale by running:

``` bash
./bw-dev compilemessages
```

You can add the `-l <language code>` to only compile one language. When you refresh the application, you should see your translations at work.

## Installing in Production

This project is still young and isn't, at the moment, very stable, so please proceed with caution when running in production.

### Server setup
- Get a domain name and set up DNS for your server
- Set your server up with appropriate firewalls for running a web application (this instruction set is tested against Ubuntu 20.04)
- Set up an email service (such as mailgun) and the appropriate SMTP/DNS settings
- Install Docker and docker-compose

### Install and configure BookWyrm

The `production` branch of BookWyrm contains a number of tools not on the `main` branch that are suited for running in production, such as `docker-compose` changes to update the default commands or configuration of containers, and individual changes to container config to enable things like SSL or regular backups.

Instructions for running BookWyrm in production:

- Get the application code:
    `git clone git@github.com:mouse-reeve/bookwyrm.git`
- Switch to the `production` branch:
    `git checkout production`
- Create your environment variables file, `cp .env.prod.example .env`, and update the following:
    - `SECRET_KEY` | A difficult to guess, secret string of characers
    - `DOMAIN` | Your web domain
    - `EMAIL` | Email address to be used for certbot domain verification
    - `POSTGRES_PASSWORD` | Set a secure password for the database
    - `REDIS_ACTIVITY_PASSWORD` | Set a secure password for Redis Activity subsystem
    - `REDIS_BROKER_PASSWORD` | Set a secure password for Redis queue broker subsystem
    - `FLOWER_USER` | Your own username for accessing Flower queue monitor
    - `FLOWER_PASSWORD` | Your own secure password for accessing Flower queue monitor
- Update your nginx configuration in `nginx/default.conf`
    - Replace `your-domain.com` with your domain name
- Configure nginx
    - Make a copy of the production template config and set it for use in nginx `cp nginx/production nginx/default.conf`
    - Update `nginx/default.conf`:
        - Replace `your-domain.com` with your domain name
        - If you aren't using the `www` subdomain, remove the www.your-domain.com version of the domain from the `server_name` in the first server block in `nginx/default.conf` and remove the `-d www.${DOMAIN}` flag at the end of the `certbot` command in `docker-compose.yml`.
        - If you are running another web-server on your host machine, you will need to follow the [reverse-proxy instructions](#running-bookwyrm-behind-a-reverse-proxy)
- If you need to initialize your certbot for your domain, set `CERTBOT_INIT=true` in your `.env` file
- Run the application (this should also set up a Certbot ssl cert for your domain) with
    `docker-compose up --build`, and make sure all the images build successfully
    - If you are running other services on your host machine, you may run into errors where services fail when attempting to bind to a port.
    See the [troubleshooting guide](#port-conflicts) for advice on resolving this.
- When docker has built successfully, stop the process with `CTRL-C`
- If you set `CERTBOT_INIT=true` earlier, set it now as `CERTBOT_INIT=false` so that certbot runs in renew mode
- Run docker-compose in the background with: `docker-compose up -d`
- Initialize the database with: `./bw-dev initdb`
- Set up schedule backups with cron that runs that `docker-compose exec db pg_dump -U <databasename>` and saves the backup to a safe location

Congrats! You did it, go to your domain and enjoy the fruits of your labors.

### Configure your instance
- Register a user account in the application UI
- Make your account a superuser (warning: do *not* use django's `createsuperuser` command)
    - On your server, open the django shell
    `./bw-dev shell`
    - Load your user and make it a superuser
    ```python
    from bookwyrm import models
    user = models.User.objects.get(id=1)
    user.is_staff = True
    user.is_superuser = True
    user.save()
    ```
    - Go to the site settings (`/settings/site-settings` on your domain) and configure your instance name, description, code of conduct, and toggle whether registration is open on your instance

### Backups

BookWyrm's db service dumps a backup copy of its database to its `/backups` directory daily at midnight UTC.
Backups are named `backup__%Y-%m-%d.sql`.

The db service has an optional script for periodically pruning the backups directory so that all recent daily backups are kept, but for older backups, only weekly or monthly backups are kept.
To enable this script:
- Uncomment the final line in `postgres-docker/cronfile`
- rebuild your instance `docker-compose up --build`

You can copy backups from the backups volume to your host machine with `docker cp`:
- Run `docker-compose ps` to confirm the db service's full name (it's probably `bookwyrm_db_1`.
- Run `docker cp <container_name>:/backups <host machine path>`

### Updating your instance

When there are changes available in the production branch, you can install and get them running on your instance using the command `./bw-dev update`. This does a number of things:
- `git pull` gets the updated code from the git repository. If there are conflicts, you may need to run `git pull` separately and resolve the conflicts before trying the `./bw-dev update` script again.
- `docker-compose build` rebuilds the images, which ensures that the correct packages are installed. This step takes a long time and is only needed when the dependencies (including pip `requirements.txt` packages) have changed, so you can comment it out if you want a quicker update path and don't mind un-commenting it as needed.
- `docker-compose exec web python manage.py migrate` runs the database migrations in Django
- `docker-compose exec web python manage.py collectstatic --no-input` loads any updated static files (such as the JavaScript and CSS)
- `docker-compose restart` reloads the docker containers

### Re-building activity streams

If something goes awry with user timelines, and you want to re-create them en mass, there's a management command for that:
`docker-compose run --rm web python manage.py rebuild_feeds`

### Port Conflicts

BookWyrm has multiple services that run on their default ports.
This means that, depending on what else you are running on your host machine, you may run into errors when building or running BookWyrm when attempts to bind to those ports fail.

If this occurs, you will need to change your configuration to run services on different ports.
This may require one or more changes the following files:
- `docker-compose.yml`
- `nginx/default.conf`
- `.env` (You create this file yourself during setup)

E.g., If you need Redis to run on a different port:
- In `docker-compose.yml`:
    - In `services` -> `redis` -> `command`, add `--port YOUR_PORT` to the command
    - In `services` -> `redis` -> `ports`, change `6379:6379` to your port
- In `.env`, update `REDIS_PORT`

If you are already running a web-server on your machine, you will need to set up a reverse-proxy.

#### Running BookWyrm Behind a Reverse-Proxy

If you are running another web-server on your machine, you should have it handle proxying web requests to BookWyrm.

The default BookWyrm configuration already has an nginx server that proxies requests to the django app that handles SSL and directly serves static files.
The static files are stored in a Docker volume that several BookWyrm services access, so it is not recommended to remove this server completely.

To run BookWyrm behind a reverse-proxy, make the following changes:
- In `nginx/default.conf`:
    - Comment out the two default servers
    - Uncomment the server labeled Reverse-Proxy server
    - Replace `your-domain.com` with your domain name
- In `docker-compose.yml`:
    - In `services` -> `nginx` -> `ports`, comment out the default ports and add `- 8001:8001`
    - In `services` -> `nginx` -> `volumes`, comment out the two volumes that begin `./certbot/`
    - In `services`, comment out the `certbot` service

At this point, you can follow, the [setup](#server-setup) instructions as listed.
Once docker is running, you can access your BookWyrm instance at `http://localhost:8001` (**NOTE:** your server is not accessible over `https`).

Steps for setting up a reverse-proxy are server dependent.

##### Nginx

Before you can set up nginx, you will need to locate your nginx configuration directory, which is dependent on your platform and how you installed nginx.
See [nginx's guide](http://nginx.org/en/docs/beginners_guide.html) for details.

To set up your server:
- In you `nginx.conf` file, ensure that `include servers/*;` isn't commented out.
- In your nginx `servers` directory, create a new file named after your domain containing the following information:
    ```nginx
    server {
        server_name your-domain.com www.your-domain.com;

        location / {
            proxy_pass http://localhost:8000;
            proxy_set_header X-Forwarded-For $proxy_add_x_forwarded_for;
            proxy_set_header Host $host;
        }

        location /images/ {
            proxy_pass http://localhost:8001;
            proxy_set_header X-Forwarded-For $proxy_add_x_forwarded_for;
            proxy_set_header Host $host;
        }

        location /static/ {
            proxy_pass http://localhost:8001;
            proxy_set_header X-Forwarded-For $proxy_add_x_forwarded_for;
            proxy_set_header Host $host;
        }

        listen [::]:80 ssl;
        listen 80 ssl;
    }
    ```
- run `sudo certbot run --nginx --email YOUR_EMAIL -d your-domain.com -d www.your-domain.com`
- restart nginx

If everything worked correctly, your BookWyrm instance should now be externally accessible.


## Book data
The application is set up to share book and author data between instances, and get book data from arbitrary outside sources. Right now, the only connector is to OpenLibrary, but other connectors could be written.
>>>>>>> 0ba8fe86

## Set up Bookwyrm

See the [installation instructions](https://github.com/mouse-reeve/bookwyrm/blob/main/INSTALLATION.md) on how to set up Bookwyrm in developer environment or production.<|MERGE_RESOLUTION|>--- conflicted
+++ resolved
@@ -9,9 +9,8 @@
    - [What it is and isn't](#what-it-is-and-isnt)
    - [The role of federation](#the-role-of-federation)
    - [Features](#features)
- - [Setting up the developer environment](#setting-up-the-developer-environment)
- - [Installing in Production](#installing-in-production)
  - [Book data](#book-data)
+ - [Set up Bookwyrm](#set-up-bookwyrm)
 
 ## Joining BookWyrm
 BookWyrm is still a young piece of software, and isn't at the level of stability and feature-richness that you'd find in a production-ready application. But it does what it says on the box! If you'd like to join an instance, you can check out the [instances](https://github.com/mouse-reeve/bookwyrm/blob/main/instances.md) list.
@@ -60,20 +59,12 @@
 
 ### The Tech Stack
 Web backend
-<<<<<<< HEAD
- - [Django](https://www.djangoproject.com/) web server
- - [PostgreSQL](https://www.postgresql.org/) database
- - [ActivityPub](http://activitypub.rocks/) federation
- - [Celery](http://celeryproject.org/) task queuing
- - [Redis](https://redis.io/) task backend
-=======
 - [Django](https://www.djangoproject.com/) web server
 - [PostgreSQL](https://www.postgresql.org/) database
 - [ActivityPub](https://activitypub.rocks/) federation
 - [Celery](https://docs.celeryproject.org/) task queuing
 - [Redis](https://redis.io/) task backend
 - [Redis (again)](https://redis.io/) activity stream manager
->>>>>>> 0ba8fe86
 
 Front end
  - Django templates
@@ -81,253 +72,14 @@
  - Vanilla JavaScript, in moderation
 
 Deployment
-<<<<<<< HEAD
- - [Docker](https://www.docker.com/) and docker-compose
- - [Gunicorn](https://gunicorn.org/) web runner
- - [Flower](https://github.com/mher/flower) celery monitoring
- - [Nginx](https://nginx.org/en/) HTTP server
-=======
 - [Docker](https://www.docker.com/) and docker-compose
 - [Gunicorn](https://gunicorn.org/) web runner
 - [Flower](https://github.com/mher/flower) celery monitoring
 - [Nginx](https://nginx.org/en/) HTTP server
 
-## Setting up the developer environment
-
-Set up the development environment file:
-
-``` bash
-cp .env.dev.example .env
-```
-
-Set up nginx for development `nginx/default.conf`:
-``` bash
-cp nginx/development nginx/default.conf
-```
-
-For most testing, you'll want to use ngrok. Remember to set the DOMAIN in `.env` to your ngrok domain.
-
-You'll have to install the Docker and docker-compose. When you're ready, run:
-
-```bash
-docker-compose build
-docker-compose run --rm web python manage.py migrate
-docker-compose run --rm web python manage.py initdb
-docker-compose up
-```
-
-Once the build is complete, you can access the instance at `http://localhost:1333`
-
-### Editing static files
-If you edit the CSS or JavaScript, you will need to run Django's `collectstatic` command in order for your changes to have effect. You can do this by running:
-``` bash
-./bw-dev collectstatic
-```
-
-If you have [installed yarn](https://yarnpkg.com/getting-started/install), you can run `yarn watch:static` to automatically run the previous script every time a change occurs in _bookwyrm/static_ directory.
-
-### Working with translations and locale files
-Text in the html files are wrapped in translation tags (`{% trans %}` and `{% blocktrans %}`), and Django generates locale files for all the strings in which you can add translations for the text. You can find existing translations in the `locale/` directory.
-
-The application's language is set by a request header sent by your browser to the application, so to change the language of the application, you can change the default language requested by your browser.
-
-#### Adding a locale
-To start translation into a language which is currently supported, run the django-admin `makemessages` command with the language code for the language you want to add (like `de` for German, or `en-gb` for British English):
-``` bash
-./bw-dev makemessages -l <language code>
-```
-
-#### Editing a locale
-When you have a locale file, open the `django.po` in the directory for the language (for example, if you were adding German, `locale/de/LC_MESSAGES/django.po`. All the the text in the application will be shown in paired strings, with `msgid` as the original text, and `msgstr` as the translation (by default, this is set to an empty string, and will display the original text).
-
-Add your translations to the `msgstr` strings. As the messages in the application are updated, `gettext` will sometimes add best-guess fuzzy matched options for those translations. When a message is marked as fuzzy, it will not be used in the application, so be sure to remove it when you translate that line.
-
-When you're done, compile the locale by running:
-
-``` bash
-./bw-dev compilemessages
-```
-
-You can add the `-l <language code>` to only compile one language. When you refresh the application, you should see your translations at work.
-
-## Installing in Production
-
-This project is still young and isn't, at the moment, very stable, so please proceed with caution when running in production.
-
-### Server setup
-- Get a domain name and set up DNS for your server
-- Set your server up with appropriate firewalls for running a web application (this instruction set is tested against Ubuntu 20.04)
-- Set up an email service (such as mailgun) and the appropriate SMTP/DNS settings
-- Install Docker and docker-compose
-
-### Install and configure BookWyrm
-
-The `production` branch of BookWyrm contains a number of tools not on the `main` branch that are suited for running in production, such as `docker-compose` changes to update the default commands or configuration of containers, and individual changes to container config to enable things like SSL or regular backups.
-
-Instructions for running BookWyrm in production:
-
-- Get the application code:
-    `git clone git@github.com:mouse-reeve/bookwyrm.git`
-- Switch to the `production` branch:
-    `git checkout production`
-- Create your environment variables file, `cp .env.prod.example .env`, and update the following:
-    - `SECRET_KEY` | A difficult to guess, secret string of characers
-    - `DOMAIN` | Your web domain
-    - `EMAIL` | Email address to be used for certbot domain verification
-    - `POSTGRES_PASSWORD` | Set a secure password for the database
-    - `REDIS_ACTIVITY_PASSWORD` | Set a secure password for Redis Activity subsystem
-    - `REDIS_BROKER_PASSWORD` | Set a secure password for Redis queue broker subsystem
-    - `FLOWER_USER` | Your own username for accessing Flower queue monitor
-    - `FLOWER_PASSWORD` | Your own secure password for accessing Flower queue monitor
-- Update your nginx configuration in `nginx/default.conf`
-    - Replace `your-domain.com` with your domain name
-- Configure nginx
-    - Make a copy of the production template config and set it for use in nginx `cp nginx/production nginx/default.conf`
-    - Update `nginx/default.conf`:
-        - Replace `your-domain.com` with your domain name
-        - If you aren't using the `www` subdomain, remove the www.your-domain.com version of the domain from the `server_name` in the first server block in `nginx/default.conf` and remove the `-d www.${DOMAIN}` flag at the end of the `certbot` command in `docker-compose.yml`.
-        - If you are running another web-server on your host machine, you will need to follow the [reverse-proxy instructions](#running-bookwyrm-behind-a-reverse-proxy)
-- If you need to initialize your certbot for your domain, set `CERTBOT_INIT=true` in your `.env` file
-- Run the application (this should also set up a Certbot ssl cert for your domain) with
-    `docker-compose up --build`, and make sure all the images build successfully
-    - If you are running other services on your host machine, you may run into errors where services fail when attempting to bind to a port.
-    See the [troubleshooting guide](#port-conflicts) for advice on resolving this.
-- When docker has built successfully, stop the process with `CTRL-C`
-- If you set `CERTBOT_INIT=true` earlier, set it now as `CERTBOT_INIT=false` so that certbot runs in renew mode
-- Run docker-compose in the background with: `docker-compose up -d`
-- Initialize the database with: `./bw-dev initdb`
-- Set up schedule backups with cron that runs that `docker-compose exec db pg_dump -U <databasename>` and saves the backup to a safe location
-
-Congrats! You did it, go to your domain and enjoy the fruits of your labors.
-
-### Configure your instance
-- Register a user account in the application UI
-- Make your account a superuser (warning: do *not* use django's `createsuperuser` command)
-    - On your server, open the django shell
-    `./bw-dev shell`
-    - Load your user and make it a superuser
-    ```python
-    from bookwyrm import models
-    user = models.User.objects.get(id=1)
-    user.is_staff = True
-    user.is_superuser = True
-    user.save()
-    ```
-    - Go to the site settings (`/settings/site-settings` on your domain) and configure your instance name, description, code of conduct, and toggle whether registration is open on your instance
-
-### Backups
-
-BookWyrm's db service dumps a backup copy of its database to its `/backups` directory daily at midnight UTC.
-Backups are named `backup__%Y-%m-%d.sql`.
-
-The db service has an optional script for periodically pruning the backups directory so that all recent daily backups are kept, but for older backups, only weekly or monthly backups are kept.
-To enable this script:
-- Uncomment the final line in `postgres-docker/cronfile`
-- rebuild your instance `docker-compose up --build`
-
-You can copy backups from the backups volume to your host machine with `docker cp`:
-- Run `docker-compose ps` to confirm the db service's full name (it's probably `bookwyrm_db_1`.
-- Run `docker cp <container_name>:/backups <host machine path>`
-
-### Updating your instance
-
-When there are changes available in the production branch, you can install and get them running on your instance using the command `./bw-dev update`. This does a number of things:
-- `git pull` gets the updated code from the git repository. If there are conflicts, you may need to run `git pull` separately and resolve the conflicts before trying the `./bw-dev update` script again.
-- `docker-compose build` rebuilds the images, which ensures that the correct packages are installed. This step takes a long time and is only needed when the dependencies (including pip `requirements.txt` packages) have changed, so you can comment it out if you want a quicker update path and don't mind un-commenting it as needed.
-- `docker-compose exec web python manage.py migrate` runs the database migrations in Django
-- `docker-compose exec web python manage.py collectstatic --no-input` loads any updated static files (such as the JavaScript and CSS)
-- `docker-compose restart` reloads the docker containers
-
-### Re-building activity streams
-
-If something goes awry with user timelines, and you want to re-create them en mass, there's a management command for that:
-`docker-compose run --rm web python manage.py rebuild_feeds`
-
-### Port Conflicts
-
-BookWyrm has multiple services that run on their default ports.
-This means that, depending on what else you are running on your host machine, you may run into errors when building or running BookWyrm when attempts to bind to those ports fail.
-
-If this occurs, you will need to change your configuration to run services on different ports.
-This may require one or more changes the following files:
-- `docker-compose.yml`
-- `nginx/default.conf`
-- `.env` (You create this file yourself during setup)
-
-E.g., If you need Redis to run on a different port:
-- In `docker-compose.yml`:
-    - In `services` -> `redis` -> `command`, add `--port YOUR_PORT` to the command
-    - In `services` -> `redis` -> `ports`, change `6379:6379` to your port
-- In `.env`, update `REDIS_PORT`
-
-If you are already running a web-server on your machine, you will need to set up a reverse-proxy.
-
-#### Running BookWyrm Behind a Reverse-Proxy
-
-If you are running another web-server on your machine, you should have it handle proxying web requests to BookWyrm.
-
-The default BookWyrm configuration already has an nginx server that proxies requests to the django app that handles SSL and directly serves static files.
-The static files are stored in a Docker volume that several BookWyrm services access, so it is not recommended to remove this server completely.
-
-To run BookWyrm behind a reverse-proxy, make the following changes:
-- In `nginx/default.conf`:
-    - Comment out the two default servers
-    - Uncomment the server labeled Reverse-Proxy server
-    - Replace `your-domain.com` with your domain name
-- In `docker-compose.yml`:
-    - In `services` -> `nginx` -> `ports`, comment out the default ports and add `- 8001:8001`
-    - In `services` -> `nginx` -> `volumes`, comment out the two volumes that begin `./certbot/`
-    - In `services`, comment out the `certbot` service
-
-At this point, you can follow, the [setup](#server-setup) instructions as listed.
-Once docker is running, you can access your BookWyrm instance at `http://localhost:8001` (**NOTE:** your server is not accessible over `https`).
-
-Steps for setting up a reverse-proxy are server dependent.
-
-##### Nginx
-
-Before you can set up nginx, you will need to locate your nginx configuration directory, which is dependent on your platform and how you installed nginx.
-See [nginx's guide](http://nginx.org/en/docs/beginners_guide.html) for details.
-
-To set up your server:
-- In you `nginx.conf` file, ensure that `include servers/*;` isn't commented out.
-- In your nginx `servers` directory, create a new file named after your domain containing the following information:
-    ```nginx
-    server {
-        server_name your-domain.com www.your-domain.com;
-
-        location / {
-            proxy_pass http://localhost:8000;
-            proxy_set_header X-Forwarded-For $proxy_add_x_forwarded_for;
-            proxy_set_header Host $host;
-        }
-
-        location /images/ {
-            proxy_pass http://localhost:8001;
-            proxy_set_header X-Forwarded-For $proxy_add_x_forwarded_for;
-            proxy_set_header Host $host;
-        }
-
-        location /static/ {
-            proxy_pass http://localhost:8001;
-            proxy_set_header X-Forwarded-For $proxy_add_x_forwarded_for;
-            proxy_set_header Host $host;
-        }
-
-        listen [::]:80 ssl;
-        listen 80 ssl;
-    }
-    ```
-- run `sudo certbot run --nginx --email YOUR_EMAIL -d your-domain.com -d www.your-domain.com`
-- restart nginx
-
-If everything worked correctly, your BookWyrm instance should now be externally accessible.
-
 
 ## Book data
 The application is set up to share book and author data between instances, and get book data from arbitrary outside sources. Right now, the only connector is to OpenLibrary, but other connectors could be written.
->>>>>>> 0ba8fe86
 
 ## Set up Bookwyrm
-
 See the [installation instructions](https://github.com/mouse-reeve/bookwyrm/blob/main/INSTALLATION.md) on how to set up Bookwyrm in developer environment or production.