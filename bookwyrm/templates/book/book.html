{% extends 'layout.html' %}
<<<<<<< HEAD
{% load i18n %}
{% load bookwyrm_tags %}
{% load humanize %}
{% load utilities %}
{% load static %}
=======
{% load i18n %}{% load bookwyrm_tags %}{% load humanize %}{% load utilities %}{% load layout %}
>>>>>>> 4d9ced69

{% block title %}{{ book|book_title }}{% endblock %}

{% block opengraph_images %}
    {% include 'snippets/opengraph_images.html' with image=book.preview_image %}
{% endblock %}

{% block content %}
{% with user_authenticated=request.user.is_authenticated can_edit_book=perms.bookwyrm.edit_book %}
<div class="block" itemscope itemtype="https://schema.org/Book">
    <div class="columns is-mobile">
        <div class="column">
            <h1 class="title" itemprop="name">
                {{ book.title }}
            </h1>

            {% if book.subtitle or book.series %}
                <p class="subtitle title is-5">
                    {% if book.subtitle %}
                        <meta
                            itemprop="alternativeHeadline"
                            content="{{ book.subtitle | escape }}"
                        >

                        <span class="has-text-weight-bold">
                            {{ book.subtitle }}
                        </span>
                    {% endif %}

                    {% if book.series %}
                        <meta itemprop="isPartOf" content="{{ book.series | escape }}">
                        <meta itemprop="volumeNumber" content="{{ book.series_number }}">

                        ({{ book.series }}{% if book.series_number %} #{{ book.series_number }}{% endif %})
                    {% endif %}
                </p>
            {% endif %}

            {% if book.authors %}
                <div class="subtitle">
                    {% trans "by" %} {% include 'snippets/authors.html' with book=book %}
                </div>
            {% endif %}
        </div>

        {% if user_authenticated and can_edit_book %}
        <div class="column is-narrow">
            <a href="{{ book.id }}/edit">
                <span class="icon icon-pencil" title="{% trans "Edit Book" %}" aria-hidden=True></span>
                <span class="is-hidden-mobile">{% trans "Edit Book" %}</span>
            </a>
        </div>
        {% endif %}
    </div>

    <div class="columns">
        <div class="column is-one-fifth">
            {% include 'snippets/book_cover.html' with book=book cover_class='is-h-m-mobile' %}
            {% include 'snippets/rate_action.html' with user=request.user book=book %}

            <div class="mb-3">
                {% include 'snippets/shelve_button/shelve_button.html' %}
            </div>

            {% if user_authenticated and not book.cover %}
            <div class="block">
                {% trans "Add cover" as button_text %}
                {% include 'snippets/toggle/toggle_button.html' with text=button_text controls_text="add-cover" controls_uid=book.id focus="modal-title-add-cover" class="is-small" %}
                {% include 'book/cover_modal.html' with book=book controls_text="add-cover" controls_uid=book.id %}
                {% if request.GET.cover_error %}
                <p class="help is-danger">{% trans "Failed to load cover" %}</p>
                {% endif %}
            </div>
            {% endif %}

            <section class="is-clipped">
                {% with book=book %}
                    <div class="content">
                        {% include 'book/publisher_info.html' %}
                    </div>

                    <div class="my-3">
                        {% include 'book/book_identifiers.html' %}
                    </div>
                {% endwith %}

                {% if book.openlibrary_key %}
                <p><a href="https://openlibrary.org/books/{{ book.openlibrary_key }}" target="_blank" rel="noopener">{% trans "View on OpenLibrary" %}</a></p>
                {% endif %}
                {% if book.inventaire_id %}
                <p><a href="https://inventaire.io/entity/{{ book.inventaire_id }}" target="_blank" rel="noopener">{% trans "View on Inventaire" %}</a></p>
                {% endif %}
            </section>
        </div>

        <div class="column is-three-fifths">
            <div class="block">
                <div
                    class="field is-grouped"
                    itemprop="aggregateRating"
                    itemscope
                    itemtype="https://schema.org/AggregateRating"
                >
                    <meta itemprop="ratingValue" content="{{ rating|floatformat }}">
                    {# @todo Is it possible to not hard-code the value? #}
                    <meta itemprop="bestRating" content="5">
                    <meta itemprop="reviewCount" content="{{ review_count }}">

                    {% include 'snippets/stars.html' with rating=rating %}

                    {% blocktrans count counter=review_count trimmed %}
                        ({{ review_count }} review)
                    {% plural %}
                        ({{ review_count }} reviews)
                    {% endblocktrans %}
                </div>

                {% with full=book|book_description itemprop='abstract' %}
                    {% include 'snippets/trimmed_text.html' %}
                {% endwith %}

                {% if user_authenticated and can_edit_book and not book|book_description %}
                {% trans 'Add Description' as button_text %}
                {% include 'snippets/toggle/open_button.html' with text=button_text controls_text="add-description" controls_uid=book.id focus="id_description" hide_active=True id="hide-description" %}

                <div class="box is-hidden" id="add-description-{{ book.id }}">
                    <form name="add-description" method="POST" action="/add-description/{{ book.id }}">
                        {% csrf_token %}
                        <p class="fields is-grouped">
                            <label class="label"for="id_description">{% trans "Description:" %}</label>
                            <textarea name="description" cols="None" rows="None" class="textarea" id="id_description"></textarea>
                        </p>
                        <div class="field">
                            <button class="button is-primary" type="submit">{% trans "Save" %}</button>
                            {% trans "Cancel" as button_text %}
                            {% include 'snippets/toggle/close_button.html' with text=button_text controls_text="add-description" controls_uid=book.id hide_inactive=True %}
                        </div>
                    </form>
                </div>
                {% endif %}


                {% if book.parent_work.editions.count > 1 %}
                <p>{% blocktrans with path=book.parent_work.local_path count=book.parent_work.editions.count %}<a href="{{ path }}/editions">{{ count }} editions</a>{% endblocktrans %}</p>
                {% endif %}
            </div>

            {# user's relationship to the book #}
            <div class="block">
                {% for shelf in user_shelfbooks %}
                <p>
                    {% blocktrans with path=shelf.shelf.local_path shelf_name=shelf.shelf.name %}This edition is on your <a href="{{ path }}">{{ shelf_name }}</a> shelf.{% endblocktrans %}
                    {% include 'snippets/shelf_selector.html' with current=shelf.shelf %}
                </p>
                {% endfor %}
                {% for shelf in other_edition_shelves %}
                <p>
                {% blocktrans with book_path=shelf.book.local_path shelf_path=shelf.shelf.local_path shelf_name=shelf.shelf.name %}A <a href="{{ book_path }}">different edition</a> of this book is on your <a href="{{ shelf_path }}">{{ shelf_name }}</a> shelf.{% endblocktrans %}
                    {% include 'snippets/switch_edition_button.html' with edition=book %}
                </p>
                {% endfor %}
            </div>

            {% if user_authenticated %}
            <hr aria-hidden="true">
            <section class="block">
                <header class="columns">
                    <div class="column">
                    <h2 class="title is-5">{% trans "Your reading activity" %}</h2>
                    </div>
                    <div class="column is-narrow">
                        {% trans "Add read dates" as button_text %}
                        {% include 'snippets/toggle/open_button.html' with text=button_text icon_with_text="plus" class="is-small" controls_text="add-readthrough" focus="add-readthrough-focus" %}
                    </div>
                </header>
                <section class="is-hidden box" id="add-readthrough">
                    <form name="add-readthrough" action="/create-readthrough" method="post">
                        {% include 'snippets/readthrough_form.html' with readthrough=None %}
                        <div class="field is-grouped">
                            <div class="control">
                                <button class="button is-primary" type="submit">{% trans "Create" %}</button>
                            </div>
                            <div class="control">
                                {% trans "Cancel" as button_text %}
                                {% include 'snippets/toggle/close_button.html' with text=button_text controls_text="add-readthrough" %}
                            </div>
                        </div>
                    </form>
                </section>
                {% if not readthroughs.exists %}
                <p>{% trans "You don't have any reading activity for this book." %}</p>
                {% endif %}
                {% for readthrough in readthroughs %}
                {% include 'book/readthrough.html' with readthrough=readthrough %}
                {% endfor %}
            </section>
            <hr aria-hidden="true">

            <section class="box">
                {% include 'snippets/create_status.html' with book=book hide_cover=True %}
            </section>
            {% endif %}
            <div class="block" id="reviews">
                {% if request.user.is_authenticated %}
                {% if user_statuses.review_count or user_statuses.comment_count or user_statuses.quotation_count %}
                <nav class="tabs">
                    <ul>
                        {% url 'book' book.id as tab_url %}
                        <li {% if tab_url == request.path %}class="is-active"{% endif %}>
                            <a href="{{ tab_url }}">{% trans "Reviews" %} ({{ review_count }})</a>
                        </li>
                        {% if user_statuses.review_count %}
                        {% url 'book-user-statuses' book.id 'review' as tab_url %}
                        <li {% if tab_url == request.path %}class="is-active"{% endif %}>
                            <a href="{{ tab_url }}">{% trans "Your reviews" %} ({{ user_statuses.review_count }})</a>
                        </li>
                        {% endif %}
                        {% if user_statuses.comment_count %}
                        {% url 'book-user-statuses' book.id 'comment' as tab_url %}
                        <li {% if tab_url == request.path %}class="is-active"{% endif %}>
                            <a href="{{ tab_url }}">{% trans "Your comments" %} ({{ user_statuses.comment_count }})</a>
                        </li>
                        {% endif %}
                        {% if user_statuses.quotation_count %}
                        {% url 'book-user-statuses' book.id 'quote' as tab_url %}
                        <li {% if tab_url == request.path %}class="is-active"{% endif %}>
                            <a href="{{ tab_url }}">{% trans "Your quotes" %} ({{ user_statuses.quotation_count }})</a>
                        </li>
                        {% endif %}
                    </ul>
                </nav>
                {% endif %}
                {% endif %}

                {% for status in statuses %}
                    <div
                        class="block"
                        {% if status.status_type == 'Review' or status.status_type == 'Rating' %}
                        itemprop="review"
                        itemscope
                        itemtype="https://schema.org/Review"
                        {% endif %}
                    >
                        {% include 'snippets/status/status.html' with status=status hide_book=True depth=1 %}
                    </div>
                {% endfor %}

                {% if ratings %}
                <div class="block is-flex is-flex-wrap-wrap">
                    {% for rating in ratings %}
                        {% include 'book/rating.html' with user=rating.user rating=rating %}
                    {% endfor %}
                </div>
                {% endif %}
                <div class="block">
                    {% include 'snippets/pagination.html' with page=statuses path=request.path anchor="#reviews" %}
                </div>
            </div>
        </div>
        <div class="column is-one-fifth">
            {% if book.subjects %}
                <section class="content block">
                    <h2 class="title is-5">{% trans "Subjects" %}</h2>

                    <ul>
                        {% for subject in book.subjects %}
                            <li itemprop="about">{{ subject }}</li>
                        {% endfor %}
                    </ul>
                </section>
            {% endif %}

            {% if book.subject_places %}
            <section class="content block">
                <h2 class="title is-5">{% trans "Places" %}</h2>
                <ul>
                {% for place in book.subject_places %}
                    <li>{{ place }}</li>
                {% endfor %}
                </ul>
            </section>
            {% endif %}

            {% if lists.exists or request.user.list_set.exists %}
            <section class="content block">
                <h2 class="title is-5">{% trans "Lists" %}</h2>
                <ul>
                {% for list in lists %}
                <li><a href="{{ list.local_path }}">{{ list.name }}</a></li>
                {% endfor %}
                </ul>

                {% if request.user.list_set.exists %}
                <form name="list-add" method="post" action="{% url 'list-add-book' %}">
                    {% csrf_token %}
                    <input type="hidden" name="book" value="{{ book.id }}">
                    <label class="label" for="id_list">{% trans "Add to list" %}</label>
                    <div class="field has-addons">
                        <div class="select control">
                            <select name="list" id="id_list">
                                {% for list in user.list_set.all %}
                                <option value="{{ list.id }}">{{ list.name }}</option>
                                {% endfor %}
                            </select>
                        </div>
                        <div class="control">
                            <button type="submit" class="button is-link">{% trans "Add" %}</button>
                        </div>
                    </div>
                </form>
                {% endif %}
            </section>
            {% endif %}
        </div>
    </div>

</div>
{% endwith %}
{% endblock %}

{% block scripts %}
<script src="{% static "js/vendor/tabs.js" %}"></script>
{% endblock %}<|MERGE_RESOLUTION|>--- conflicted
+++ resolved
@@ -1,13 +1,10 @@
 {% extends 'layout.html' %}
-<<<<<<< HEAD
 {% load i18n %}
 {% load bookwyrm_tags %}
 {% load humanize %}
 {% load utilities %}
 {% load static %}
-=======
-{% load i18n %}{% load bookwyrm_tags %}{% load humanize %}{% load utilities %}{% load layout %}
->>>>>>> 4d9ced69
+{% load layout %}
 
 {% block title %}{{ book|book_title }}{% endblock %}
 
