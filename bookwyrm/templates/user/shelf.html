{% extends 'user/user_layout.html' %}
{% load bookwyrm_tags %}
{% load i18n %}
<<<<<<< HEAD
=======

{% block title %}{% blocktrans with username=user.display_name %}Shelves: {{ username }}{% endblocktrans %}{% endblock %}
>>>>>>> b2779cc6

{% block header %}
<header class="columns">
    <h1 class="title">
        {% if is_self %}
        {% trans "Your Shelves" %}
        {% else %}
        {% blocktrans with username=user.display_name %}{{ username }}: Shelves{% endblocktrans %}
        {% endif %}
    </h1>
</header>
{% endblock %}

{% block panel %}
<div class="block columns">
    <div class="column">
        <div class="tabs">
            <ul>
            {% for shelf_tab in shelves %}
            <li class="{% if shelf_tab.identifier == shelf.identifier %}is-active{% endif %}">
                    <a href="/user/{{ user | username }}/shelf/{{ shelf_tab.identifier }}"{% if shelf_tab.identifier == shelf.identifier %} aria-current="page"{% endif %}>{{ shelf_tab.name }}</a>
                </li>
            {% endfor %}
            </ul>
        </div>
    </div>

    {% if is_self %}
    <div class="column is-narrow">
<<<<<<< HEAD
        {% trans "Create shelf" as button_text %}
=======
        {% trans "Create Shelf" as button_text %}
>>>>>>> b2779cc6
        {% include 'snippets/toggle/open_button.html' with text=button_text icon="plus" controls_text="create-shelf-form" focus="create-shelf-form-header" %}
    </div>
    {% endif %}
</div>

<div class="block">
    {% include 'user/create_shelf_form.html' with controls_text='create-shelf-form' %}
</div>

<div class="block columns is-mobile">
    <div class="column">
        <h2 class="title is-3">
            {{ shelf.name }}
            <span class="subtitle">
                {% include 'snippets/privacy-icons.html' with item=shelf %}
            </span>
        </h2>
    </div>
    {% if is_self %}
    <div class="column is-narrow">
        {% trans "Edit shelf" as button_text %}
        {% include 'snippets/toggle/open_button.html' with text=button_text icon="pencil" controls_text="edit-shelf-form" focus="edit-shelf-form-header" %}
    </div>
    {% endif %}
</div>

<div class="block">
    {% include 'user/edit_shelf_form.html' with controls_text="edit-shelf-form" %}
</div>

<div class="block">
    <div>
        {% include 'snippets/shelf.html' with shelf=shelf books=books ratings=ratings %}
    </div>
</div>
{% endblock %}<|MERGE_RESOLUTION|>--- conflicted
+++ resolved
@@ -1,11 +1,6 @@
 {% extends 'user/user_layout.html' %}
 {% load bookwyrm_tags %}
 {% load i18n %}
-<<<<<<< HEAD
-=======
-
-{% block title %}{% blocktrans with username=user.display_name %}Shelves: {{ username }}{% endblocktrans %}{% endblock %}
->>>>>>> b2779cc6
 
 {% block header %}
 <header class="columns">
@@ -35,11 +30,7 @@
 
     {% if is_self %}
     <div class="column is-narrow">
-<<<<<<< HEAD
         {% trans "Create shelf" as button_text %}
-=======
-        {% trans "Create Shelf" as button_text %}
->>>>>>> b2779cc6
         {% include 'snippets/toggle/open_button.html' with text=button_text icon="plus" controls_text="create-shelf-form" focus="create-shelf-form-header" %}
     </div>
     {% endif %}
