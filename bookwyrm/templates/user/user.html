{% extends 'user/layout.html' %}
{% load i18n %}
{% load bookwyrm_tags %}

{% block title %}{{ user.display_name }}{% endblock %}

{% block header %}
<div class="columns is-mobile">
    <div class="column">
        <h1 class="title">{% trans "User Profile" %}</h1>
    </div>
    {% if is_self %}
    <div class="column is-narrow">
        <a href="{% url 'prefs-profile' %}">
            <span class="icon icon-pencil" title="Edit profile">
                <span class="is-sr-only">{% trans "Edit profile" %}</span>
            </span>
        </a>
    </div>
    {% endif %}
</div>
{% endblock %}

{% block panel %}
{% if user.bookwyrm_user %}
<div class="block">
    <h2 class="title">
        {% include 'user/shelf/books_header.html' %}
    </h2>
    <div class="columns">
        {% for shelf in shelves %}
        <div class="column is-narrow">
            <h3>{{ shelf.name }}
                {% if shelf.size > 3 %}<small>(<a href="{{ shelf.local_path }}">{% blocktrans with size=shelf.size %}View all {{ size }}{% endblocktrans %}</a>)</small>{% endif %}</h3>
            <div class="is-mobile field is-grouped">
            {% for book in shelf.books %}
            <div class="control">
                <a href="{{ book.local_path }}">
                {% include 'snippets/book_cover.html' with book=book cover_class='is-h-m is-h-s-mobile' %}
                </a>
            </div>
            {% endfor %}
            </div>
        </div>
        {% endfor %}
    </div>
    <small><a href="{% url 'user-shelves' user|username %}">{% trans "View all books" %}</a></small>
</div>
{% endif %}

{% if goal %}
<div class="block">
    <h2 class="title">{% now 'Y' %} Reading Goal</h2>
    {% include 'snippets/goal_progress.html' with goal=goal %}
</div>
<<<<<<< HEAD
{% elif user == request.user %}
<div class="block">
    {% now 'Y' as year %}
    <h2 class="title is-4"><a href="{% url 'user-goal' user.localname year %}">{% blocktrans %}Set a reading goal for {{ year }}{% endblocktrans %}</a></h2>
</div>
=======
>>>>>>> 4f02b1ab
{% endif %}

<div>
    <div class="columns is-mobile">
        <h2 class="title column">{% trans "User Activity" %}</h2>
        <div class="column is-narrow">
            <a class="icon icon-rss" target="_blank" href="{{ user.local_path }}/rss">
                <span class="is-sr-only">{% trans "RSS feed" %}</span>
            </a>
        </div>
    </div>
    {% for activity in activities %}
    <div class="block" id="feed-{{ activity.id }}">
        {% include 'snippets/status/status.html' with status=activity %}
    </div>
    {% endfor %}
    {% if not activities %}
    <div class="block">
        <p>{% trans "No activities yet!" %}</a>
    </div>
    {% endif %}

    {% include 'snippets/pagination.html' with page=activities path=user.local_path anchor="#feed" %}
</div>

{% endblock %}<|MERGE_RESOLUTION|>--- conflicted
+++ resolved
@@ -53,14 +53,6 @@
     <h2 class="title">{% now 'Y' %} Reading Goal</h2>
     {% include 'snippets/goal_progress.html' with goal=goal %}
 </div>
-<<<<<<< HEAD
-{% elif user == request.user %}
-<div class="block">
-    {% now 'Y' as year %}
-    <h2 class="title is-4"><a href="{% url 'user-goal' user.localname year %}">{% blocktrans %}Set a reading goal for {{ year }}{% endblocktrans %}</a></h2>
-</div>
-=======
->>>>>>> 4f02b1ab
 {% endif %}
 
 <div>
