--- conflicted
+++ resolved
@@ -9,12 +9,8 @@
     </div>
     {% endif %}
     <div class="control">
-<<<<<<< HEAD
-        <label class="label" for="id_{% if type == 'quote' %}quote{% else %}content{% endif %}_{{ book.id }}_{{ type }}">{{ type|title }}:</label>
+        <label class="label" for="id_{% if type == 'quotation' %}quote{% else %}content{% endif %}_{{ book.id }}_{{ type }}">{{ type|title }}:</label>
         {% include 'snippets/content_warning_field.html' %}
-=======
-        <label class="label" for="id_{% if type == 'quotation' %}quote{% else %}content{% endif %}_{{ book.id }}_{{ type }}">{{ type|title }}:</label>
->>>>>>> 6e254e54
 
         {% if type == 'review' %}
         <fieldset>
@@ -32,13 +28,7 @@
         </fieldset>
         {% endif %}
 
-<<<<<<< HEAD
-        {% if type == 'quote' %}
-=======
-        {% include 'snippets/content_warning_field.html' %}
-
         {% if type == 'quotation' %}
->>>>>>> 6e254e54
         <textarea name="quote" class="textarea" id="id_quote_{{ book.id }}_{{ type }}" placeholder="{{ placeholder }}" required></textarea>
         {% else %}
         <textarea name="content" class="textarea" id="id_content_{{ book.id }}_{{ type }}" placeholder="{{ placeholder }}" required></textarea>
