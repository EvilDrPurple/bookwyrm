--- conflicted
+++ resolved
@@ -278,24 +278,12 @@
     def pure_name(self):
         """ clarify review names for mastodon serialization """
         if self.rating:
-<<<<<<< HEAD
             return 'Review of "{}" ({:d} stars): {}'.format(
-=======
-            # pylint: disable=bad-string-format-type
-            return 'Review of "%s" (%d stars): %s' % (
->>>>>>> a8b29b21
                 self.book.title,
                 self.rating,
                 self.name,
             )
-<<<<<<< HEAD
-        return 'Review of "{}": {}'.format(
-            self.book.title,
-            self.name
-        )
-=======
-        return 'Review of "%s": %s' % (self.book.title, self.name)
->>>>>>> a8b29b21
+        return 'Review of "{}": {}'.format(self.book.title, self.name)
 
     @property
     def pure_content(self):
