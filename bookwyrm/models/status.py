--- conflicted
+++ resolved
@@ -79,17 +79,9 @@
             )
         for mention_user in self.mention_users.all():
             # avoid double-notifying about this status
-<<<<<<< HEAD
-            if not mention_user.local or \
-                    (
-                        self.reply_parent and \
-                        mention_user == self.reply_parent.user
-                    ):
-=======
             if not mention_user.local or (
                 self.reply_parent and mention_user == self.reply_parent.user
             ):
->>>>>>> 9b51ed40
                 continue
             notification_model.objects.create(
                 user=mention_user,
