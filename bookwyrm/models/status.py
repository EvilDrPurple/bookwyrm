--- conflicted
+++ resolved
@@ -59,11 +59,8 @@
 
     @property
     def ap_tag(self):
-<<<<<<< HEAD
         ''' references to books and/or users '''
-=======
-        ''' books or (eventually) users tagged in a post '''
->>>>>>> a242a476
+
         tags = []
         for book in self.mention_books.all():
             tags.append(activitypub.Link(
