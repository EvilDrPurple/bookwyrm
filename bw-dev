#!/bin/bash

# exit on errors
set -e

# import our ENV variables
# catch exits and give a friendly error message
function showerr {
    echo "Failed to load configuration! You may need to update your .env and quote values with special characters in them."
}
trap showerr EXIT
source .env
trap - EXIT

<<<<<<< HEAD
# show commands as they're executed
set -x
=======
function clean {
    docker-compose stop
    docker-compose rm -f
}

function runweb {
    docker-compose run --rm web "$@"
    clean
}
>>>>>>> 662cbf2d

function execdb {
    docker-compose exec db $@
}

function execweb {
    docker-compose exec web "$@"
}

function initdb {
    execweb python manage.py migrate
    execweb python manage.py initdb
}

CMD=$1
shift

# show commands as they're executed
set -x

case "$CMD" in
    up)
        docker-compose up --build "$@"
        ;;
    run)
        docker-compose run --rm --service-ports web
        ;;
    initdb)
        initdb
        ;;
    makemigrations)
        execweb python manage.py makemigrations "$@"
        ;;
    migrate)
        execweb python manage.py rename_app fedireads bookwyrm
        execweb python manage.py migrate "$@"
        ;;
    bash)
        execweb bash
        ;;
    shell)
        execweb python manage.py shell
        ;;
    dbshell)
        execdb psql -U ${POSTGRES_USER} ${POSTGRES_DB}
        ;;
    restart_celery)
        docker-compose restart celery_worker
        ;;
<<<<<<< HEAD
=======
    test)
        execweb coverage run --source='.' --omit="*/test*,celerywyrm*,bookwyrm/migrations/*" manage.py test "$@"
        ;;
    pytest)
        execweb pytest --no-cov-on-fail "$@"
        ;;
    test_report)
        execweb coverage report
        ;;
>>>>>>> 662cbf2d
    collectstatic)
        execweb python manage.py collectstatic --no-input
        ;;
    build)
        docker-compose build
        ;;
    update)
        git pull
        docker-compose exec web python manage.py migrate
        docker-compose exec web python manage.py collectstatic --no-input
        docker-compose restart
        ;;
    *)
        echo "Unrecognised command. Try: build, up, initdb, makemigrations, migrate, bash, shell, dbshell, restart_celery, update"
        ;;
esac<|MERGE_RESOLUTION|>--- conflicted
+++ resolved
@@ -12,20 +12,8 @@
 source .env
 trap - EXIT
 
-<<<<<<< HEAD
 # show commands as they're executed
 set -x
-=======
-function clean {
-    docker-compose stop
-    docker-compose rm -f
-}
-
-function runweb {
-    docker-compose run --rm web "$@"
-    clean
-}
->>>>>>> 662cbf2d
 
 function execdb {
     docker-compose exec db $@
@@ -75,18 +63,6 @@
     restart_celery)
         docker-compose restart celery_worker
         ;;
-<<<<<<< HEAD
-=======
-    test)
-        execweb coverage run --source='.' --omit="*/test*,celerywyrm*,bookwyrm/migrations/*" manage.py test "$@"
-        ;;
-    pytest)
-        execweb pytest --no-cov-on-fail "$@"
-        ;;
-    test_report)
-        execweb coverage report
-        ;;
->>>>>>> 662cbf2d
     collectstatic)
         execweb python manage.py collectstatic --no-input
         ;;
